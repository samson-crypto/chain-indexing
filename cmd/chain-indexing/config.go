package main

type Config struct {
	FileConfig
}

func (config *Config) OverrideByCLIConfig(cliConfig *CLIConfig) {
	if cliConfig.LogLevel != "" {
		config.Logger.Level = cliConfig.LogLevel
	}
	if cliConfig.LoggerColor != nil {
		config.Logger.Color = *cliConfig.LoggerColor
	}
	if cliConfig.DatabaseSSL != nil {
		config.Database.SSL = *cliConfig.DatabaseSSL
	}
	if cliConfig.DatabaseHost != "" {
		config.Database.Host = cliConfig.DatabaseHost
	}
	if cliConfig.DatabasePort != nil {
		config.Database.Port = *cliConfig.DatabasePort
	}
	if cliConfig.DatabaseUsername != "" {
		config.Database.Username = cliConfig.DatabaseUsername
	}
	// Always overwrite database password with CLI (ENV)
	config.Database.Password = cliConfig.DatabasePassword
	if cliConfig.DatabaseName != "" {
		config.Database.Name = cliConfig.DatabaseName
	}
	if cliConfig.DatabaseSchema != "" {
		config.Database.Schema = cliConfig.DatabaseSchema
	}
	if cliConfig.TendermintHTTPRPCURL != "" {
		config.Tendermint.HTTPRPCURL = cliConfig.TendermintHTTPRPCURL
	}
	if cliConfig.CosmosHTTPRPCURL != "" {
		config.CosmosApp.HTTPRPCUL = cliConfig.CosmosHTTPRPCURL
	}
}

type CLIConfig struct {
	LoggerColor *bool
	LogLevel    string

	DatabaseSSL      *bool
	DatabaseHost     string
	DatabasePort     *int32
	DatabaseUsername string
	DatabasePassword string
	DatabaseName     string
	DatabaseSchema   string

	TendermintHTTPRPCURL string
	CosmosHTTPRPCURL     string
}

// FileConfig is the struct matches config.toml
type FileConfig struct {
	Blockchain BlockchainConfig
	System     SystemConfig
	Sync       SyncConfig
	Tendermint TendermintConfig
	CosmosApp  CosmosAppConfig `toml:"cosmosapp"`
	HTTP       HTTPConfig
	Database   DatabaseConfig
	Postgres   PostgresConfig
	Logger     LoggerConfig
<<<<<<< HEAD
	Crossfire  CrossfireConfig
=======
	Projection ProjectionConfig
>>>>>>> 696e7a14
}

type BlockchainConfig struct {
	AccountAddressPrefix   string `toml:"account_address_prefix"`
	AccountPubKeyPrefix    string `toml:"account_pubkey_prefix"`
	ValidatorAddressPrefix string `toml:"validator_address_prefix"`
	ValidatorPubKeyPrefix  string `toml:"validator_pubkey_prefix"`
	ConNodeAddressPrefix   string `toml:"connode_address_prefix"`
	ConNodePubKeyPrefix    string `toml:"connode_pubkey_prefix"`
}

type SystemConfig struct {
	Mode string `toml:"mode"`
}

type SyncConfig struct {
	WindowSize int `toml:"window_size"`
}

type HTTPConfig struct {
	ListeningAddress   string   `toml:"listening_address"`
	RoutePrefix        string   `toml:"route_prefix"`
	CorsAllowedOrigins []string `toml:"cors_allowed_origins"`
	CorsAllowedMethods []string `toml:"cors_allowed_methods"`
	CorsAllowedHeaders []string `toml:"cors_allowed_headers"`
}

type TendermintConfig struct {
	HTTPRPCURL string `toml:"http_rpc_url"`
}

type CosmosAppConfig struct {
	HTTPRPCUL string `toml:"http_rpc_url"`
}

type DatabaseConfig struct {
	SSL      bool   `toml:"ssl"`
	Host     string `toml:"host"`
	Port     int32  `toml:"port"`
	Username string `toml:"username"`
	Password string
	Name     string `toml:"name"`
	Schema   string `toml:"schema"`
}

type PostgresConfig struct {
	MaxConns            int32  `toml:"pool_max_conns"`
	MinConns            int32  `toml:"pool_min_conns"`
	MaxConnLifeTime     string `toml:"pool_max_conn_lifetime"`
	MaxConnIdleTime     string `toml:"pool_max_conn_idle_time"`
	HealthCheckInterval string `toml:"pool_health_check_interval"`
}

type LoggerConfig struct {
	Level string `toml:"level"`
	Color bool   `toml:"color"`
}

<<<<<<< HEAD
type CrossfireConfig struct {
	PhaseOneStartTime        int64  `toml:"phase_one_start_time"`
	PhaseTwoStartTime        int64  `toml:"phase_two_start_time"`
	PhaseThreeStartTime      int64  `toml:"phase_three_start_time"`
	CompetitionEndTime       int64  `toml:"competition_end_time"`
	AdminAddress             string `toml:"admin_address"`
	NetworkUpgradeProposalID string `toml:"network_upgrade_proposal_id"`
	ParticipantsListURL      string `toml:"participants_list_url"`
=======
type ProjectionConfig struct {
	Enables []string `toml:"enables"`
>>>>>>> 696e7a14
}<|MERGE_RESOLUTION|>--- conflicted
+++ resolved
@@ -66,11 +66,8 @@
 	Database   DatabaseConfig
 	Postgres   PostgresConfig
 	Logger     LoggerConfig
-<<<<<<< HEAD
+	Projection ProjectionConfig
 	Crossfire  CrossfireConfig
-=======
-	Projection ProjectionConfig
->>>>>>> 696e7a14
 }
 
 type BlockchainConfig struct {
@@ -129,7 +126,10 @@
 	Color bool   `toml:"color"`
 }
 
-<<<<<<< HEAD
+type ProjectionConfig struct {
+	Enables []string `toml:"enables"`
+}
+
 type CrossfireConfig struct {
 	PhaseOneStartTime        int64  `toml:"phase_one_start_time"`
 	PhaseTwoStartTime        int64  `toml:"phase_two_start_time"`
@@ -138,8 +138,4 @@
 	AdminAddress             string `toml:"admin_address"`
 	NetworkUpgradeProposalID string `toml:"network_upgrade_proposal_id"`
 	ParticipantsListURL      string `toml:"participants_list_url"`
-=======
-type ProjectionConfig struct {
-	Enables []string `toml:"enables"`
->>>>>>> 696e7a14
 }