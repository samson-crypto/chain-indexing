package main

type Config struct {
	FileConfig
}

func (config *Config) OverrideByCLIConfig(cliConfig *CLIConfig) {
	if cliConfig.LogLevel != "" {
		config.Logger.Level = cliConfig.LogLevel
	}
	if cliConfig.LoggerColor != nil {
		config.Logger.Color = *cliConfig.LoggerColor
	}
	if cliConfig.DatabaseSSL != nil {
		config.Database.SSL = *cliConfig.DatabaseSSL
	}
	if cliConfig.DatabaseHost != "" {
		config.Database.Host = cliConfig.DatabaseHost
	}
	if cliConfig.DatabasePort != nil {
		config.Database.Port = *cliConfig.DatabasePort
	}
	if cliConfig.DatabaseUsername != "" {
		config.Database.Username = cliConfig.DatabaseUsername
	}
	// Always overwrite database password with CLI (ENV)
	config.Database.Password = cliConfig.DatabasePassword
	if cliConfig.DatabaseName != "" {
		config.Database.Name = cliConfig.DatabaseName
	}
	if cliConfig.DatabaseSchema != "" {
		config.Database.Schema = cliConfig.DatabaseSchema
	}
	if cliConfig.TendermintHTTPRPCURL != "" {
		config.Tendermint.HTTPRPCURL = cliConfig.TendermintHTTPRPCURL
	}
	if cliConfig.CosmosHTTPRPCURL != "" {
		config.CosmosApp.HTTPRPCUL = cliConfig.CosmosHTTPRPCURL
	}
}

type CLIConfig struct {
	LoggerColor *bool
	LogLevel    string

	DatabaseSSL      *bool
	DatabaseHost     string
	DatabasePort     *int32
	DatabaseUsername string
	DatabasePassword string
	DatabaseName     string
	DatabaseSchema   string

	TendermintHTTPRPCURL string
	CosmosHTTPRPCURL     string
}

// FileConfig is the struct matches config.toml
type FileConfig struct {
	Blockchain BlockchainConfig
	System     SystemConfig
	Sync       SyncConfig
	Tendermint TendermintConfig
	CosmosApp  CosmosAppConfig `toml:"cosmosapp"`
	HTTP       HTTPConfig
	Database   DatabaseConfig
	Postgres   PostgresConfig
	Logger     LoggerConfig
	Crossfire  CrossfireConfig
}

type BlockchainConfig struct {
	CRODenom  string `toml:"cro_denom"`
	BaseDenom string `toml:"base_denom"`

	AccountAddressPrefix   string `toml:"account_address_prefix"`
	AccountPubKeyPrefix    string `toml:"account_pubkey_prefix"`
	ValidatorAddressPrefix string `toml:"validator_address_prefix"`
	ValidatorPubKeyPrefix  string `toml:"validator_pubkey_prefix"`
	ConNodeAddressPrefix   string `toml:"connode_address_prefix"`
	ConNodePubKeyPrefix    string `toml:"connode_pubkey_prefix"`
}

type SystemConfig struct {
	Mode string `toml:"mode"`
}

type SyncConfig struct {
	WindowSize int `toml:"window_size"`
}

type HTTPConfig struct {
	ListeningAddress string `toml:"listening_address"`
	RoutePrefix      string `toml:"route_prefix"`
}

type TendermintConfig struct {
	HTTPRPCURL string `toml:"http_rpc_url"`
}

type CosmosAppConfig struct {
	HTTPRPCUL string `toml:"http_rpc_url"`
}

type DatabaseConfig struct {
	SSL      bool   `toml:"ssl"`
	Host     string `toml:"host"`
	Port     int32  `toml:"port"`
	Username string `toml:"username"`
	Password string
	Name     string `toml:"name"`
	Schema   string `toml:"schema"`
}

type PostgresConfig struct {
	MaxConns            int32  `toml:"pool_max_conns"`
	MinConns            int32  `toml:"pool_min_conns"`
	MaxConnLifeTime     string `toml:"pool_max_conn_lifetime"`
	MaxConnIdleTime     string `toml:"pool_max_conn_idle_time"`
	HealthCheckInterval string `toml:"pool_health_check_interval"`
}

type LoggerConfig struct {
	Level string `toml:"level"`
	Color bool   `toml:"color"`
}

type CrossfireConfig struct {
	PhaseOneStartTime        int64  `toml:"phase_one_start_time"`
	PhaseTwoStartTime        int64  `toml:"phase_two_start_time"`
	PhaseThreeStartTime      int64  `toml:"phase_three_start_time"`
	CompetitionEndTime       int64  `toml:"competition_end_time"`
	AdminAddress             string `toml:"admin_address"`
	NetworkUpgradeProposalID string `toml:"network_upgrade_proposal_id"`
<<<<<<< HEAD
	ParticipantsListUrl      string `toml:"participants_list_url"`
=======
	ParticipantsListURL      string `toml:"participants_list_url"`
>>>>>>> 3cb750c9
}<|MERGE_RESOLUTION|>--- conflicted
+++ resolved
@@ -132,9 +132,5 @@
 	CompetitionEndTime       int64  `toml:"competition_end_time"`
 	AdminAddress             string `toml:"admin_address"`
 	NetworkUpgradeProposalID string `toml:"network_upgrade_proposal_id"`
-<<<<<<< HEAD
-	ParticipantsListUrl      string `toml:"participants_list_url"`
-=======
 	ParticipantsListURL      string `toml:"participants_list_url"`
->>>>>>> 3cb750c9
 }