package main

import (
	"fmt"
	"time"

	eventhandler_interface "github.com/crypto-com/chain-indexing/appinterface/eventhandler"
	"github.com/crypto-com/chain-indexing/appinterface/rdb"
	command_entity "github.com/crypto-com/chain-indexing/entity/command"
	"github.com/crypto-com/chain-indexing/entity/event"
	chainfeed "github.com/crypto-com/chain-indexing/infrastructure/feed/chain"
	"github.com/crypto-com/chain-indexing/infrastructure/tendermint"
	applogger "github.com/crypto-com/chain-indexing/internal/logger"
	"github.com/crypto-com/chain-indexing/usecase/parser"
	"github.com/crypto-com/chain-indexing/usecase/syncstrategy"
)

const DEFAULT_POLLING_INTERVAL = 5 * time.Second

type SyncManager struct {
	rdbConn         rdb.Conn
	client          *tendermint.HTTPClient
	logger          applogger.Logger
	pollingInterval time.Duration

	accountAddressPrefix string
	bondingDenom         string

	txDecoder          *parser.TxDecoder
	windowSyncStrategy *syncstrategy.Window

	eventHandler eventhandler_interface.Handler

	// SyncManager state
	latestBlockHeight *int64
	shouldSyncCh      chan bool
}

type SyncManagerParams struct {
	Logger    applogger.Logger
	RDbConn   rdb.Conn
	TxDecoder *parser.TxDecoder

	Config SyncManagerConfig
}

type SyncManagerConfig struct {
<<<<<<< HEAD
	WindowSize               int
	TendermintRPCUrl         string
	InsecureTendermintClient bool
=======
	WindowSize       int
	TendermintRPCUrl string

	AccountAddressPrefix string
	BondingDenom         string
>>>>>>> 1bfed396
}

// NewSyncManager creates a new feed with polling for latest block starts at a specific height
func NewSyncManager(
	params SyncManagerParams,
	eventHandler eventhandler_interface.Handler,
) *SyncManager {
	var tendermintClient *tendermint.HTTPClient
	if params.Config.InsecureTendermintClient {
		tendermintClient = tendermint.NewInsecureHTTPClient(params.Config.TendermintRPCUrl)
	} else {
		tendermintClient = tendermint.NewHTTPClient(params.Config.TendermintRPCUrl)
	}

	return &SyncManager{
		rdbConn: params.RDbConn,
		client:  tendermintClient,
		logger: params.Logger.WithFields(applogger.LogFields{
			"module": "SyncManager",
		}),
		pollingInterval: DEFAULT_POLLING_INTERVAL,

		shouldSyncCh: make(chan bool, 1),

		txDecoder:          params.TxDecoder,
		windowSyncStrategy: syncstrategy.NewWindow(params.Logger, params.Config.WindowSize),

		eventHandler: eventHandler,
	}
}

// SyncBlocks makes request to tendermint, create and dispatch notifications
func (manager *SyncManager) SyncBlocks(latestHeight int64) error {
	maybeLastIndexedHeight, err := manager.eventHandler.GetLastHandledEventHeight()
	if err != nil {
		return fmt.Errorf("error running GetLastIndexedBlockHeight %v", err)
	}

	// if none of the block has been indexed before, start with 0
	currentIndexingHeight := int64(0)
	if maybeLastIndexedHeight != nil {
		currentIndexingHeight = *maybeLastIndexedHeight + 1
	}

	manager.logger.Infof("going to synchronized blocks from %d to %d", currentIndexingHeight, latestHeight)
	for currentIndexingHeight <= latestHeight {
		blocksCommands, syncedHeight, err := manager.windowSyncStrategy.Sync(
			currentIndexingHeight, latestHeight, manager.syncBlockWorker,
		)
		if err != nil {
			return fmt.Errorf("error when synchronizing block with window strategy: %v", err)
		}

		if err != nil {
			return fmt.Errorf("error beginning transaction: %v", err)
		}
		for i, commands := range blocksCommands {
			blockHeight := currentIndexingHeight + int64(i)

			events := make([]event.Event, 0, len(commands))
			for _, command := range commands {
				event, err := command.Exec()
				if err != nil {
					return fmt.Errorf("error generating event: %v", err)
				}
				events = append(events, event)
			}

			err := manager.eventHandler.HandleEvents(blockHeight, events)
			if err != nil {
				return fmt.Errorf("error handling events: %v", err)
			}
		}

		// If there is any error before, short-circuit return in the error handling
		// while the local currentIndexingHeight won't be incremented and will be retried later
		manager.logger.Infof("successfully synced to block height %d", syncedHeight)
		currentIndexingHeight = syncedHeight + 1
	}
	return nil
}

func (manager *SyncManager) syncBlockWorker(blockHeight int64) ([]command_entity.Command, error) {
	logger := manager.logger.WithFields(applogger.LogFields{
		"submodule":   "SyncBlockWorker",
		"blockHeight": blockHeight,
	})

	logger.Info("synchronizing block")

	if blockHeight == int64(0) {
		genesis, err := manager.client.Genesis()
		if err != nil {
			return nil, fmt.Errorf("error requesting chain genesis: %v", err)
		}

		return parser.ParseGenesisCommands(genesis)
	}

	// Request tendermint RPC
	block, rawBlock, err := manager.client.Block(blockHeight)
	if err != nil {
		return nil, fmt.Errorf("error requesting chain block at height %d: %v", blockHeight, err)
	}

	blockResults, err := manager.client.BlockResults(blockHeight)
	if err != nil {
		return nil, fmt.Errorf("error requesting chain block_results at height %d: %v", blockHeight, err)
	}

	commands, err := parser.ParseBlockToCommands(
		manager.txDecoder,
		block,
		rawBlock,
		blockResults,
		manager.accountAddressPrefix,
		manager.bondingDenom,
	)
	if err != nil {
		return nil, fmt.Errorf("error parsing block data to commands %v", err)
	}

	return commands, nil
}

// Run starts the polling service for blocks
func (manager *SyncManager) Run() error {
	tracker := chainfeed.NewBlockHeightTracker(manager.logger, manager.client)
	manager.latestBlockHeight = tracker.GetLatestBlockHeight()
	blockHeightCh := make(chan int64, 1)
	go func() {
		for {
			latestBlockHeight := <-blockHeightCh
			manager.latestBlockHeight = &latestBlockHeight
			manager.drainShouldSyncCh()
			manager.shouldSyncCh <- true
		}
	}()
	tracker.Subscribe(blockHeightCh)

	for {
		if manager.latestBlockHeight == nil {
			manager.logger.Info("the chain has no block yet")
		} else {
			if err := manager.SyncBlocks(*manager.latestBlockHeight); err != nil {
				manager.logger.Errorf("error synchronizing blocks to latest height %d: %v", *manager.latestBlockHeight, err)
				<-time.After(5 * time.Second)
			}
		}

		select {
		case <-manager.shouldSyncCh:
		case <-time.After(manager.pollingInterval):
		}
	}
}

func (manager *SyncManager) drainShouldSyncCh() {
	select {
	case <-manager.shouldSyncCh:
	default:
	}
}<|MERGE_RESOLUTION|>--- conflicted
+++ resolved
@@ -45,17 +45,12 @@
 }
 
 type SyncManagerConfig struct {
-<<<<<<< HEAD
 	WindowSize               int
 	TendermintRPCUrl         string
 	InsecureTendermintClient bool
-=======
-	WindowSize       int
-	TendermintRPCUrl string
 
 	AccountAddressPrefix string
 	BondingDenom         string
->>>>>>> 1bfed396
 }
 
 // NewSyncManager creates a new feed with polling for latest block starts at a specific height
