package main

import (
	"fmt"

	event_interface "github.com/crypto-com/chain-indexing/appinterface/event"
	eventhandler_interface "github.com/crypto-com/chain-indexing/appinterface/eventhandler"
	"github.com/crypto-com/chain-indexing/appinterface/rdb"
	"github.com/crypto-com/chain-indexing/entity/event"
	projection_entity "github.com/crypto-com/chain-indexing/entity/projection"
	applogger "github.com/crypto-com/chain-indexing/internal/logger"
	event_usecase "github.com/crypto-com/chain-indexing/usecase/event"
	"github.com/crypto-com/chain-indexing/usecase/parser"
)

type IndexService struct {
	logger      applogger.Logger
	rdbConn     rdb.Conn
	projections []projection_entity.Projection

<<<<<<< HEAD
	systemMode               string
	accountAddressPrefix     string
	consNodeAddressPrefix    string
	bondingDenom             string
	windowSize               int
	tendermintHTTPRPCURL     string
	insecureTendermintClient bool
=======
	systemMode            string
	strictGenesisParsing  bool
	accountAddressPrefix  string
	consNodeAddressPrefix string
	bondingDenom          string
	windowSize            int
	tendermintHTTPRPCURL  string
>>>>>>> daa155cc
}

// NewIndexService creates a new server instance for polling and indexing
func NewIndexService(
	logger applogger.Logger,
	rdbConn rdb.Conn,
	config *Config,
	projections []projection_entity.Projection,
) *IndexService {
	return &IndexService{
		logger:      logger,
		rdbConn:     rdbConn,
		projections: projections,

<<<<<<< HEAD
		systemMode:               config.System.Mode,
		consNodeAddressPrefix:    config.Blockchain.ConNodeAddressPrefix,
		accountAddressPrefix:     config.Blockchain.AccountAddressPrefix,
		bondingDenom:             config.Blockchain.BondingDenom,
		windowSize:               config.Sync.WindowSize,
		tendermintHTTPRPCURL:     config.Tendermint.HTTPRPCUrl,
		insecureTendermintClient: config.Tendermint.Insecure,
=======
		systemMode:            config.System.Mode,
		strictGenesisParsing:  config.Tendermint.StrictGenesisParsing,
		consNodeAddressPrefix: config.Blockchain.ConNodeAddressPrefix,
		accountAddressPrefix:  config.Blockchain.AccountAddressPrefix,
		bondingDenom:          config.Blockchain.BondingDenom,
		windowSize:            config.Sync.WindowSize,
		tendermintHTTPRPCURL:  config.Tendermint.HTTPRPCURL,
>>>>>>> daa155cc
	}
}

func (service *IndexService) Run() error {
	// run polling tendermint manager, update view tables directly
	infoManager := NewInfoManager(
		service.logger,
		service.rdbConn,
		service.tendermintHTTPRPCURL,
<<<<<<< HEAD
		service.insecureTendermintClient,
=======
		service.strictGenesisParsing,
>>>>>>> daa155cc
	)
	infoManager.Run()

	switch service.systemMode {
	case SYSTEM_MODE_EVENT_STORE:
		return service.RunEventStoreMode()
	case SYSTEM_MODE_TENDERMINT_DIRECT:
		return service.RunTendermintDirectMode()
	default:
		return fmt.Errorf("unsupported system mode: %s", service.systemMode)
	}
}

func (service *IndexService) RunEventStoreMode() error {
	eventRegistry := event.NewRegistry()
	event_usecase.RegisterEvents(eventRegistry)
	eventStore := event_interface.NewRDbStore(service.rdbConn.ToHandle(), eventRegistry)

	projectionManager := projection_entity.NewStoreBasedManager(service.logger, eventStore)

	for _, projection := range service.projections {
		if err := projectionManager.RegisterProjection(projection); err != nil {
			return fmt.Errorf("error registering projection `%s` to manager %v", projection.Id(), err)
		}
	}
	projectionManager.RunInBackground()

	eventStoreHandler := eventhandler_interface.NewRDbEventStoreHandler(
		service.logger,
		service.rdbConn,
		eventRegistry,
	)
	txDecoder := parser.NewTxDecoder()
	syncManager := NewSyncManager(
		SyncManagerParams{
			Logger:    service.logger,
			RDbConn:   service.rdbConn,
			TxDecoder: txDecoder,
			Config: SyncManagerConfig{
<<<<<<< HEAD
				WindowSize:               service.windowSize,
				TendermintRPCUrl:         service.tendermintHTTPRPCURL,
				InsecureTendermintClient: service.insecureTendermintClient,
				AccountAddressPrefix:     service.accountAddressPrefix,
				StakingDenom:             service.bondingDenom,
=======
				WindowSize:           service.windowSize,
				TendermintRPCUrl:     service.tendermintHTTPRPCURL,
				StrictGenesisParsing: service.strictGenesisParsing,
				AccountAddressPrefix: service.accountAddressPrefix,
				BondingDenom:         service.bondingDenom,
>>>>>>> daa155cc
			},
		},
		eventStoreHandler,
	)
	if err := syncManager.Run(); err != nil {
		return fmt.Errorf("error running sync manager %v", err)
	}

	return nil
}

func (service *IndexService) RunTendermintDirectMode() error {
	txDecoder := parser.NewTxDecoder()

	for i := range service.projections {
		go func(projection projection_entity.Projection) {
			syncManager := NewSyncManager(SyncManagerParams{
				Logger: service.logger.WithFields(applogger.LogFields{
					"projection": projection.Id(),
				}),
				RDbConn:   service.rdbConn,
				TxDecoder: txDecoder,
				Config: SyncManagerConfig{
					WindowSize:               service.windowSize,
					TendermintRPCUrl:         service.tendermintHTTPRPCURL,
					InsecureTendermintClient: service.insecureTendermintClient,
					AccountAddressPrefix:     service.accountAddressPrefix,
					StakingDenom:             service.bondingDenom,
				},
			}, eventhandler_interface.NewProjectionHandler(service.logger, projection))
			if err := syncManager.Run(); err != nil {
				panic(fmt.Sprintf("error running sync manager %v", err))
			}
		}(service.projections[i])
	}
	select {}
}<|MERGE_RESOLUTION|>--- conflicted
+++ resolved
@@ -18,7 +18,6 @@
 	rdbConn     rdb.Conn
 	projections []projection_entity.Projection
 
-<<<<<<< HEAD
 	systemMode               string
 	accountAddressPrefix     string
 	consNodeAddressPrefix    string
@@ -26,15 +25,7 @@
 	windowSize               int
 	tendermintHTTPRPCURL     string
 	insecureTendermintClient bool
-=======
-	systemMode            string
-	strictGenesisParsing  bool
-	accountAddressPrefix  string
-	consNodeAddressPrefix string
-	bondingDenom          string
-	windowSize            int
-	tendermintHTTPRPCURL  string
->>>>>>> daa155cc
+	strictGenesisParsing     bool
 }
 
 // NewIndexService creates a new server instance for polling and indexing
@@ -49,7 +40,6 @@
 		rdbConn:     rdbConn,
 		projections: projections,
 
-<<<<<<< HEAD
 		systemMode:               config.System.Mode,
 		consNodeAddressPrefix:    config.Blockchain.ConNodeAddressPrefix,
 		accountAddressPrefix:     config.Blockchain.AccountAddressPrefix,
@@ -57,15 +47,7 @@
 		windowSize:               config.Sync.WindowSize,
 		tendermintHTTPRPCURL:     config.Tendermint.HTTPRPCUrl,
 		insecureTendermintClient: config.Tendermint.Insecure,
-=======
-		systemMode:            config.System.Mode,
-		strictGenesisParsing:  config.Tendermint.StrictGenesisParsing,
-		consNodeAddressPrefix: config.Blockchain.ConNodeAddressPrefix,
-		accountAddressPrefix:  config.Blockchain.AccountAddressPrefix,
-		bondingDenom:          config.Blockchain.BondingDenom,
-		windowSize:            config.Sync.WindowSize,
-		tendermintHTTPRPCURL:  config.Tendermint.HTTPRPCURL,
->>>>>>> daa155cc
+		strictGenesisParsing:     config.Tendermint.StrictGenesisParsing,
 	}
 }
 
@@ -75,11 +57,8 @@
 		service.logger,
 		service.rdbConn,
 		service.tendermintHTTPRPCURL,
-<<<<<<< HEAD
 		service.insecureTendermintClient,
-=======
 		service.strictGenesisParsing,
->>>>>>> daa155cc
 	)
 	infoManager.Run()
 
@@ -119,19 +98,12 @@
 			RDbConn:   service.rdbConn,
 			TxDecoder: txDecoder,
 			Config: SyncManagerConfig{
-<<<<<<< HEAD
 				WindowSize:               service.windowSize,
 				TendermintRPCUrl:         service.tendermintHTTPRPCURL,
 				InsecureTendermintClient: service.insecureTendermintClient,
+				StrictGenesisParsing:     service.strictGenesisParsing,
 				AccountAddressPrefix:     service.accountAddressPrefix,
 				StakingDenom:             service.bondingDenom,
-=======
-				WindowSize:           service.windowSize,
-				TendermintRPCUrl:     service.tendermintHTTPRPCURL,
-				StrictGenesisParsing: service.strictGenesisParsing,
-				AccountAddressPrefix: service.accountAddressPrefix,
-				BondingDenom:         service.bondingDenom,
->>>>>>> daa155cc
 			},
 		},
 		eventStoreHandler,
