package main

import (
	"time"

	"github.com/crypto-com/chain-indexing/appinterface/polling"
	"github.com/crypto-com/chain-indexing/appinterface/rdb"
	"github.com/crypto-com/chain-indexing/infrastructure/tendermint"
	applogger "github.com/crypto-com/chain-indexing/internal/logger"
)

const INFO_DEFAULT_POLLING_INTERVAL = 5 * time.Second

type InfoManager struct {
	rdbConn         rdb.Conn
	client          *tendermint.HTTPClient
	pollingInterval time.Duration
	viewStatus      *polling.Status
	logger          applogger.Logger
}

func NewInfoManager(
	logger applogger.Logger,
	rdbConn rdb.Conn,
	tendermintRPCUrl string,
<<<<<<< HEAD
	insecureTendermintClient bool,
) *InfoManager {
	var tendermintClient *tendermint.HTTPClient
	if insecureTendermintClient {
		tendermintClient = tendermint.NewInsecureHTTPClient(tendermintRPCUrl)
	} else {
		tendermintClient = tendermint.NewHTTPClient(tendermintRPCUrl)
	}
=======
	strictGenesisParsing bool,
) *InfoManager {
	tendermintClient := tendermint.NewHTTPClient(
		tendermintRPCUrl,
		strictGenesisParsing,
	)
>>>>>>> daa155cc

	viewStatus := polling.NewStatus(rdbConn.ToHandle())
	return &InfoManager{
		logger: logger.WithFields(applogger.LogFields{
			"module": "InfoManager",
		}),
		rdbConn:         rdbConn,
		client:          tendermintClient,
		viewStatus:      viewStatus,
		pollingInterval: INFO_DEFAULT_POLLING_INTERVAL,
	}

}

func (manager *InfoManager) Run() {
	manager.logger.Infof("InfoManager started")
	go func() {
		for {
			status, err := manager.client.Status()
			if err != nil {
				manager.logger.Errorf("error querying Tendermint status: %v", err)
				time.Sleep(manager.pollingInterval)
				continue
			}
			result := (*status)["result"]
			syncInfo := result.(map[string]interface{})["sync_info"]
			latestHeight := syncInfo.(map[string]interface{})["latest_block_height"].(string)

			err = manager.viewStatus.Upsert("LatestHeight", latestHeight)
			if err != nil {
				manager.logger.Errorf("error upserting latest height: %v", err)
				time.Sleep(manager.pollingInterval)
				continue
			}

			time.Sleep(manager.pollingInterval)
		}
	}()
}<|MERGE_RESOLUTION|>--- conflicted
+++ resolved
@@ -23,23 +23,21 @@
 	logger applogger.Logger,
 	rdbConn rdb.Conn,
 	tendermintRPCUrl string,
-<<<<<<< HEAD
 	insecureTendermintClient bool,
+	strictGenesisParsing bool,
 ) *InfoManager {
 	var tendermintClient *tendermint.HTTPClient
 	if insecureTendermintClient {
-		tendermintClient = tendermint.NewInsecureHTTPClient(tendermintRPCUrl)
+		tendermintClient = tendermint.NewInsecureHTTPClient(
+			tendermintRPCUrl,
+			strictGenesisParsing,
+		)
 	} else {
-		tendermintClient = tendermint.NewHTTPClient(tendermintRPCUrl)
+		tendermintClient = tendermint.NewHTTPClient(
+			tendermintRPCUrl,
+			strictGenesisParsing,
+		)
 	}
-=======
-	strictGenesisParsing bool,
-) *InfoManager {
-	tendermintClient := tendermint.NewHTTPClient(
-		tendermintRPCUrl,
-		strictGenesisParsing,
-	)
->>>>>>> daa155cc
 
 	viewStatus := polling.NewStatus(rdbConn.ToHandle())
 	return &InfoManager{
