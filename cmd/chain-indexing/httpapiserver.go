--- conflicted
+++ resolved
@@ -28,11 +28,8 @@
 	corsAllowedMethods []string
 	corsAllowedHeaders []string
 
-<<<<<<< HEAD
 	participantsURL string
-=======
-	pprof DebugConfig
->>>>>>> 2cb46e13
+	pprof           DebugConfig
 }
 
 // NewIndexService creates a new server instance for polling and indexing
@@ -51,11 +48,8 @@
 		corsAllowedMethods: config.HTTP.CorsAllowedMethods,
 		corsAllowedHeaders: config.HTTP.CorsAllowedHeaders,
 
-<<<<<<< HEAD
 		participantsURL: config.Crossfire.ParticipantsListURL,
-=======
-		pprof: config.Debug,
->>>>>>> 2cb46e13
+		pprof:           config.Debug,
 	}
 }
 
