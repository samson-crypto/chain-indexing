--- conflicted
+++ resolved
@@ -49,11 +49,9 @@
 		corsAllowedMethods: config.HTTP.CorsAllowedMethods,
 		corsAllowedHeaders: config.HTTP.CorsAllowedHeaders,
 
-<<<<<<< HEAD
+		pprofPath: config.Debug.PprofPath,
+
 		participantsURL: config.Crossfire.ParticipantsListURL,
-=======
-		pprofPath: config.Debug.PprofPath,
->>>>>>> master
 	}
 }
 
