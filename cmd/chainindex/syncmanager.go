--- conflicted
+++ resolved
@@ -5,22 +5,19 @@
 	"fmt"
 	"time"
 
-<<<<<<< HEAD
-	"github.com/crypto-com/chainindex/usecase/parser"
-=======
+	"github.com/crypto-com/chainindex/usecase/domain"
+
 	app_event "github.com/crypto-com/chainindex/appinterface/event"
 	app_projection "github.com/crypto-com/chainindex/appinterface/projection"
 	"github.com/crypto-com/chainindex/appinterface/rdb"
 	"github.com/crypto-com/chainindex/appinterface/rdbstatusstore"
 	"github.com/crypto-com/chainindex/entity/event"
 	"github.com/crypto-com/chainindex/entity/projection"
-	usecase_event "github.com/crypto-com/chainindex/usecase/event"
->>>>>>> 6b5f18af
-
 	chainfeed "github.com/crypto-com/chainindex/infrastructure/feed/chain"
 	"github.com/crypto-com/chainindex/infrastructure/notification"
 	"github.com/crypto-com/chainindex/infrastructure/tendermint"
 	applogger "github.com/crypto-com/chainindex/internal/logger"
+	"github.com/crypto-com/chainindex/usecase/parser"
 )
 
 const DEFAULT_POLLING_INTERVAL = 5 * time.Second
@@ -31,31 +28,22 @@
 	logger          applogger.Logger
 	pollingInterval time.Duration
 
-<<<<<<< HEAD
 	moduleAccounts *parser.ModuleAccounts
 
-	currentSyncHeight int64
-=======
 	StatusStore       *rdbstatusstore.RDbStatusStoreImpl
 	EventStore        *app_event.RDbStore
 	ProjectionManager *projection.Manager
->>>>>>> 6b5f18af
-
-	Subject  *chainfeed.BlockSubject
-	Registry *event.Registry
+	Subject           *chainfeed.BlockSubject
+	Registry          *event.Registry
 }
 
 // NewSyncManager creates a new feed with polling for latest block starts at a specific height
-<<<<<<< HEAD
 func NewSyncManager(
 	logger applogger.Logger,
 	tendermintRPCUrl string,
-	startAtHeight int64,
+	rdbConn rdb.Conn,
 	moduleAccounts *parser.ModuleAccounts,
 ) *SyncManager {
-=======
-func NewSyncManager(logger applogger.Logger, tendermintRPCUrl string, rdbConn rdb.Conn) *SyncManager {
->>>>>>> 6b5f18af
 	tendermintClient := tendermint.NewHTTPClient(tendermintRPCUrl)
 
 	return &SyncManager{
@@ -64,14 +52,8 @@
 		logger: logger.WithFields(applogger.LogFields{
 			"module": "SyncManager",
 		}),
-<<<<<<< HEAD
 
-		moduleAccounts: moduleAccounts,
-
-		currentSyncHeight: startAtHeight,
-
-=======
->>>>>>> 6b5f18af
+		moduleAccounts:  moduleAccounts,
 		pollingInterval: DEFAULT_POLLING_INTERVAL,
 	}
 }
@@ -79,7 +61,7 @@
 func (manager *SyncManager) UpdateIndexedHeight(nextHeight int64, handle *rdb.Handle) error {
 	err := manager.StatusStore.UpdateLastIndexedBlockHeight(nextHeight)
 	if err != nil {
-		return fmt.Errorf("error running UpdateLastIndexedBlockHeight %v", err)
+		return fmt.Errorf("error updating last indexed block height %v", err)
 	}
 	return nil
 }
@@ -129,17 +111,13 @@
 }
 
 func (manager *SyncManager) InitSubject() *chainfeed.BlockSubject {
-<<<<<<< HEAD
 	// Currently only the chain processor subscriber
 	// add more subscriber base on the need
 	chainProcessor := chainfeed.NewBlockSubscriber(manager.moduleAccounts)
 
-=======
->>>>>>> 6b5f18af
 	blockSubject := chainfeed.NewBlockSubject()
 
 	// add more subscribers here
-	chainProcessor := chainfeed.NewBlockSubscriber(0)
 	blockSubject.Attach(chainProcessor)
 
 	return blockSubject
@@ -147,7 +125,7 @@
 
 func (manager *SyncManager) InitRegistry() *event.Registry {
 	registry := event.NewRegistry()
-	usecase_event.RegisterEvents(registry)
+	domain.RegisterEvents(registry)
 	return registry
 }
 
