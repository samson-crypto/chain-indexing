--- conflicted
+++ resolved
@@ -35,11 +35,7 @@
 			1,
 			"foo",
 			"14",
-<<<<<<< HEAD
-			"someRandomLink",
-=======
 			"https://example.com/participants.json",
->>>>>>> 3cb750c9
 		)
 	})
 
@@ -121,11 +117,7 @@
 				1613361599000000000,
 				"tcro15grftg88l0gdw4mg9t9pwnl0pde2asjzvfpkp4",
 				"14",
-<<<<<<< HEAD
-				"someRandomLink",
-=======
 				"https://example.com/participants.json",
->>>>>>> 3cb750c9
 			)
 
 			Expect(crossfireValidatorsView.Count()).To(Equal(int64(0)))
@@ -224,11 +216,7 @@
 				1613361599000000000,
 				"tcro15grftg88l0gdw4mg9t9pwnl0pde2asjzvfpkp4",
 				"14",
-<<<<<<< HEAD
-				"someRandomLink",
-=======
 				"https://example.com/participants.json",
->>>>>>> 3cb750c9
 			)
 
 			Expect(crossfireValidatorsView.Count()).To(Equal(int64(0)))
@@ -333,11 +321,7 @@
 				1613361599000000000,
 				"tcro15grftg88l0gdw4mg9t9pwnl0pde2asjzvfpkp4",
 				"14",
-<<<<<<< HEAD
-				"someRandomLink",
-=======
 				"https://example.com/participants.json",
->>>>>>> 3cb750c9
 			)
 
 			// Fire both events
@@ -435,11 +419,7 @@
 				1613361599000000000,
 				"tcro15grftg88l0gdw4mg9t9pwnl0pde2asjzvfpkp4",
 				"14",
-<<<<<<< HEAD
-				"someRandomLink",
-=======
 				"https://example.com/participants.json",
->>>>>>> 3cb750c9
 			)
 
 			// Fire both events
