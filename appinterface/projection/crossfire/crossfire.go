--- conflicted
+++ resolved
@@ -2,8 +2,11 @@
 
 import (
 	"encoding/base64"
+	"errors"
 	"fmt"
-	"errors"
+	"strconv"
+	"strings"
+
 	"github.com/crypto-com/chain-indexing/appinterface/projection/crossfire/constants"
 	"github.com/crypto-com/chain-indexing/appinterface/projection/crossfire/view"
 	"github.com/crypto-com/chain-indexing/appinterface/projection/rdbprojectionbase"
@@ -13,8 +16,6 @@
 	"github.com/crypto-com/chain-indexing/internal/tmcosmosutils"
 	"github.com/crypto-com/chain-indexing/internal/utctime"
 	event_usecase "github.com/crypto-com/chain-indexing/usecase/event"
-	"strconv"
-	"strings"
 )
 
 type Crossfire struct {
@@ -144,7 +145,7 @@
 		}
 	} else if blockTime.After(projection.phaseThreeStartTime) && blockTime.Before(projection.competitionEndTime) {
 		// check the keep active task, throttling with every 10 blocks
-		if blockHeight % 10 == 0 {
+		if blockHeight%10 == 0 {
 			if err := projection.checkTaskKeepActive(crossfireChainStatsView, crossfireValidatorsView, crossfireValidatorsStatsView); err != nil {
 				return fmt.Errorf("error checkTaskKeepActive: %v", err)
 			}
@@ -229,7 +230,7 @@
 				OperatorAddress:                 msgCreateValidatorEvent.ValidatorAddress,
 				InitialDelegatorAddress:         msgCreateValidatorEvent.DelegatorAddress,
 				TendermintPubkey:                msgCreateValidatorEvent.TendermintPubkey,
-				TendermintAddress:				 tendermintAddress,
+				TendermintAddress:               tendermintAddress,
 				Status:                          constants.UNBONDED,
 				Jailed:                          false,
 				JoinedAtBlockHeight:             blockHeight,
@@ -408,8 +409,6 @@
 			consensusNodeAddress,
 		); err != nil {
 			return fmt.Errorf("error updating validator TaskPhase1NodeSetup as missed: %v", err)
-<<<<<<< HEAD
-=======
 		}
 	}
 
@@ -439,7 +438,7 @@
 			return fmt.Errorf("error find current validator's phase commit count: %v %s", err, validator.OperatorAddress)
 		}
 		// over 50% of the commitments
-		if validatorPhase2CommitCount >= phase2TotalBlockCount / 2 {
+		if validatorPhase2CommitCount >= phase2TotalBlockCount/2 {
 			if err := crossfireValidatorsView.UpdateTask(
 				"task_phase_2_keep_node_active",
 				constants.COMPLETED,
@@ -448,7 +447,6 @@
 			); err != nil {
 				return fmt.Errorf("error updating validator task_phase_2_keep_node_active as completed for validator: %v %s", err, validator.OperatorAddress)
 			}
->>>>>>> c2f9684b
 		}
 	}
 
