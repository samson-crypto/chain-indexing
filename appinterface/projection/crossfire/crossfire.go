package crossfire

import (
	"encoding/base64"
	"errors"
	"fmt"
<<<<<<< HEAD
	"sort"
	"strconv"
	"strings"

=======
>>>>>>> 3cb750c9
	"github.com/crypto-com/chain-indexing/appinterface/projection/crossfire/constants"
	"github.com/crypto-com/chain-indexing/appinterface/projection/crossfire/view"
	"github.com/crypto-com/chain-indexing/appinterface/projection/rdbprojectionbase"
	"github.com/crypto-com/chain-indexing/appinterface/rdb"
	event_entity "github.com/crypto-com/chain-indexing/entity/event"
	applogger "github.com/crypto-com/chain-indexing/internal/logger"
	"github.com/crypto-com/chain-indexing/internal/tmcosmosutils"
	"github.com/crypto-com/chain-indexing/internal/utctime"
	event_usecase "github.com/crypto-com/chain-indexing/usecase/event"
)

type Crossfire struct {
	*rdbprojectionbase.Base

	Client               *HTTPClient
	conNodeAddressPrefix     string
	validatorAddressPrefix   string
	phaseOneStartTime        utctime.UTCTime
	phaseTwoStartTime        utctime.UTCTime
	phaseThreeStartTime      utctime.UTCTime
	competitionEndTime       utctime.UTCTime
	adminAddress             string
	networkUpgradeProposalID string
	participantsListUrl      string
	rdbConn                  rdb.Conn
	logger                   applogger.Logger
}

func NewCrossfire(
	logger applogger.Logger,
	rdbConn rdb.Conn,
	conNodeAddressPrefix string,
	validatorAddressPrefix string,
	unixPhaseOneStartTime int64,
	unixPhaseTwoStartTime int64,
	unixPhaseThreeStartTime int64,
	unixCompetitionEndTime int64,
	adminAddress string,
	networkUpgradeProposalID string,
<<<<<<< HEAD
	participantsListUrl string,
=======
	participantsListURL string,
>>>>>>> 3cb750c9
) *Crossfire {
	return &Crossfire{
		Base: rdbprojectionbase.NewRDbBase(rdbConn.ToHandle(), "Crossfire"),

		Client:               NewHTTPClient(participantsListURL),
		conNodeAddressPrefix:     conNodeAddressPrefix,
		validatorAddressPrefix:   validatorAddressPrefix,
		phaseOneStartTime:        utctime.FromUnixNano(unixPhaseOneStartTime),
		phaseTwoStartTime:        utctime.FromUnixNano(unixPhaseTwoStartTime),
		phaseThreeStartTime:      utctime.FromUnixNano(unixPhaseThreeStartTime),
		competitionEndTime:       utctime.FromUnixNano(unixCompetitionEndTime),
		adminAddress:             adminAddress, // TODO: address prefix check
		networkUpgradeProposalID: networkUpgradeProposalID,
		participantsListUrl:      participantsListUrl,
		rdbConn:                  rdbConn,
		logger:                   logger,
	}
}

func (_ *Crossfire) GetEventsToListen() []string {
	return []string{
		event_usecase.BLOCK_CREATED,
		event_usecase.MSG_CREATE_VALIDATOR_CREATED,
		event_usecase.MSG_VOTE_CREATED,
		event_usecase.MSG_SUBMIT_SOFTWARE_UPGRADE_PROPOSAL_CREATED,
	}
}

func (projection *Crossfire) OnInit() error {
	return nil
}

func (projection *Crossfire) HandleEvents(height int64, events []event_entity.Event) error {
	rdbTx, err := projection.rdbConn.Begin()
	if err != nil {
		return fmt.Errorf("error beginning transaction: %v", err)
	}

	committed := false
	defer func() {
		if !committed {
			_ = rdbTx.Rollback()
		}
	}()

	rdbTxHandle := rdbTx.ToHandle()
	crossfireValidatorsView := view.NewCrossfireValidators(rdbTxHandle)
	crossfireChainStatsView := view.NewCrossfireChainStats(rdbTxHandle)
	crossfireValidatorsStatsView := view.NewCrossfireValidatorsStats(rdbTxHandle)

	// TODO: views preparation starts
	// handle block created event
	var blockTime utctime.UTCTime
	for _, event := range events {
		if blockCreatedEvent, ok := event.(*event_usecase.BlockCreated); ok {
			blockTime = blockCreatedEvent.Block.Time
			if handleErr := projection.handleBlockCreatedEvent(crossfireChainStatsView, crossfireValidatorsView, crossfireValidatorsStatsView, blockCreatedEvent); handleErr != nil {
				return fmt.Errorf("error handling BlockCreatedEvent: %v", handleErr)
			}
		}
	}

	if err := projection.projectCrossfireValidatorView(crossfireValidatorsView, crossfireChainStatsView, crossfireValidatorsStatsView, height, blockTime, events); err != nil {
		return fmt.Errorf("error projecting validator view: %v", err)
	}
	// TODO ends: views preparation ends and update current height as handled

	if err := projection.UpdateLastHandledEventHeight(rdbTxHandle, height); err != nil {
		return fmt.Errorf("error updating last handled event height: %v", err)
	}

	if err := rdbTx.Commit(); err != nil {
		return fmt.Errorf("error committing changes: %v", err)
	}
	committed = true
	return nil
}

func (projection *Crossfire) handleBlockCreatedEvent(
	crossfireChainStatsView *view.CrossfireChainStats,
	crossfireValidatorsView *view.CrossfireValidators,
	crossfireValidatorsStatsView *view.CrossfireValidatorsStats,
	event *event_usecase.BlockCreated,
) error {
	blockTime := event.Block.Time
	blockHeight := event.Block.Height

	// increment current phase block number
	if blockTime.After(projection.phaseOneStartTime) && blockTime.Before(projection.phaseTwoStartTime) {
		err := crossfireChainStatsView.IncrementOne(constants.PHASE1_BLOCK_COUNT)
		if err != nil {
			return fmt.Errorf("error increment phase1 block count")
		}
	} else if blockTime.After(projection.phaseTwoStartTime) && blockTime.Before(projection.phaseTwoStartTime) {
		err := crossfireChainStatsView.IncrementOne(constants.PHASE2_BLOCK_COUNT)
		if err != nil {
			return fmt.Errorf("error increment phase2 block count")
		}
	} else if blockTime.After(projection.phaseThreeStartTime) && blockTime.Before(projection.competitionEndTime) {
		// check the keep active task, throttling with every 10 blocks
		if blockHeight%10 == 0 {
			if err := projection.checkTaskKeepActive(crossfireChainStatsView, crossfireValidatorsView, crossfireValidatorsStatsView); err != nil {
				return fmt.Errorf("error checkTaskKeepActive: %v", err)
			}
		}

		err := crossfireChainStatsView.IncrementOne(constants.PHASE3_BLOCK_COUNT)
		if err != nil {
			return fmt.Errorf("error increment phase3 block count")
		}
	}

	// increment current block validator commitment number
	for _, signature := range event.Block.Signatures {
		validator, err := crossfireValidatorsView.FindBy(view.CrossfireValidatorIdentity{
			MaybeTendermintAddress: &signature.ValidatorAddress,
		})
		if errors.Is(err, rdb.ErrNoRows) {
			// no validator found by tendermint address
			continue
		}
		if err != nil {
			return fmt.Errorf(
				"error getting existing validator by block commitment of %s from view %s", signature.ValidatorAddress, err,
			)
		}

		if blockTime.After(projection.phaseOneStartTime) && blockTime.Before(projection.phaseTwoStartTime) {
			key := constants.ValidatorCommitmentKey(validator.OperatorAddress, constants.PHASE1_COMMIT)
			if err := crossfireValidatorsStatsView.IncrementOne(key); err != nil {
				return fmt.Errorf(
					"error increment validator commitment count %s", key,
				)
			}
		} else if blockTime.After(projection.phaseTwoStartTime) && blockTime.Before(projection.phaseTwoStartTime) {
			key := constants.ValidatorCommitmentKey(validator.OperatorAddress, constants.PHASE2_COMMIT)
			if err := crossfireValidatorsStatsView.IncrementOne(key); err != nil {
				return fmt.Errorf(
					"error increment validator commitment count %s", key,
				)
			}
		} else if blockTime.After(projection.phaseThreeStartTime) && blockTime.Before(projection.competitionEndTime) {
			key := constants.ValidatorCommitmentKey(validator.OperatorAddress, constants.PHASE3_COMMIT)
			if err := crossfireValidatorsStatsView.IncrementOne(key); err != nil {
				return fmt.Errorf(
					"error increment validator commitment count %s", key,
				)
			}
		}
	}

	// Recompute TxSentRank
	errTxSentRank := projection.computeTxSentRank(crossfireValidatorsStatsView, crossfireValidatorsView, blockTime)
	if errTxSentRank != nil {
		return fmt.Errorf("[error] Updating TxSentTask Rank %w", errTxSentRank)
	}

	return nil
}

func (projection *Crossfire) projectCrossfireValidatorView(
	crossfireValidatorsView *view.CrossfireValidators,
	crossfireChainStatsView *view.CrossfireChainStats,
	crossfireValidatorStatsView *view.CrossfireValidatorsStats,
	blockHeight int64,
	blockTime utctime.UTCTime,
	events []event_entity.Event,
) error {
	// MsgCreateValidator should be handled first
	for _, event := range events {
		if msgCreateValidatorEvent, ok := event.(*event_usecase.MsgCreateValidator); ok {
			projection.logger.Debug("handling MsgCreateValidator event")

			pubKey, err := base64.StdEncoding.DecodeString(msgCreateValidatorEvent.TendermintPubkey)
			if err != nil {
				return fmt.Errorf("error base64 decoding Tendermint node pubkey: %v", err)
			}
			tendermintAddress := tmcosmosutils.TmAddressFromTmPubKey(pubKey)

			consensusNodeAddress, err := tmcosmosutils.ConsensusNodeAddressFromTmPubKey(
				projection.conNodeAddressPrefix, pubKey,
			)
			if err != nil {
				return fmt.Errorf("error converting consensus node pubkey to address: %v", err)
			}

			validatorRow := view.CrossfireValidatorRow{
				ConsensusNodeAddress:            consensusNodeAddress,
				OperatorAddress:                 msgCreateValidatorEvent.ValidatorAddress,
				InitialDelegatorAddress:         msgCreateValidatorEvent.DelegatorAddress,
				TendermintPubkey:                msgCreateValidatorEvent.TendermintPubkey,
				TendermintAddress:               tendermintAddress,
				Status:                          constants.UNBONDED,
				Jailed:                          false,
				JoinedAtBlockHeight:             blockHeight,
				JoinedAtBlockTime:               blockTime,
				Moniker:                         msgCreateValidatorEvent.Description.Moniker,
				Identity:                        msgCreateValidatorEvent.Description.Identity,
				Website:                         msgCreateValidatorEvent.Description.Website,
				SecurityContact:                 msgCreateValidatorEvent.Description.SecurityContact,
				Details:                         msgCreateValidatorEvent.Description.Details,
				TaskPhase1NodeSetup:             constants.INCOMPLETED,
				TaskPhase2KeepNodeActive:        constants.INCOMPLETED,
				TaskPhase2ProposalVote:          constants.INCOMPLETED,
				TaskPhase2NetworkUpgrade:        constants.INCOMPLETED,
				RankTaskPhase1n2CommitmentCount: 0,
				RankTaskPhase3CommitmentCount:   0,
				RankTaskHighestTxSent:           0,
			}

			isJoined, joinedAtBlockHeight, joinedAtBlockTime, err := crossfireValidatorsView.LastJoinedBlockHeight(
				validatorRow.OperatorAddress, validatorRow.ConsensusNodeAddress,
			)
			if err != nil {
				return fmt.Errorf("error querying validator last joined block height: %v", err)
			}
			if isJoined {
				validatorRow.JoinedAtBlockHeight = joinedAtBlockHeight
				validatorRow.JoinedAtBlockTime = joinedAtBlockTime
			}

			if err := crossfireValidatorsView.Upsert(&validatorRow); err != nil {
				return fmt.Errorf("error inserting new validator into view: %v", err)
			}

			// checkTaskSetup
			if err := projection.checkTaskSetup(
				crossfireValidatorsView,
				validatorRow.OperatorAddress,
				validatorRow.ConsensusNodeAddress,
				validatorRow.JoinedAtBlockTime,
			); err != nil {
				return fmt.Errorf("error check Setup task for new validator: %v", err)
			}
		}
	}
	for _, event := range events {
		if msgSubmitSoftwareUpgradeProposalEvent, ok := event.(*event_usecase.MsgSubmitSoftwareUpgradeProposal); ok {
			projection.logger.Debug("handling MsgSubmitSoftwareUpgradeProposal event")

			// Check if proposed after competition has ended
			if blockTime.After(projection.competitionEndTime) {
				return fmt.Errorf("error Competition has already ended")
			}

			// Check if proposed before OR after Phase 2
			if blockTime.Before(projection.phaseTwoStartTime) || blockTime.After(projection.phaseThreeStartTime) {
				return fmt.Errorf("error This proposal does not occur in Phase 2")
			}

			// Check if proposed by NOT an admin
			if msgSubmitSoftwareUpgradeProposalEvent.ProposerAddress != projection.adminAddress {
				return fmt.Errorf("error checking proposer address equals admin address")
			}

			// Check if proposal ID does not match the required ID
			if msgSubmitSoftwareUpgradeProposalEvent.MaybeProposalId != nil && *msgSubmitSoftwareUpgradeProposalEvent.MaybeProposalId != projection.networkUpgradeProposalID {
				return fmt.Errorf("error checking Proposal ID in proposal")
			}

			networkUpgradeTimestamp := msgSubmitSoftwareUpgradeProposalEvent.MsgSubmitSoftwareUpgradeProposalParams.Content.Plan.Time
			networkUpgradeBlockheight := msgSubmitSoftwareUpgradeProposalEvent.MsgSubmitSoftwareUpgradeProposalParams.Content.Plan.Height

			// Update Network upgrade target Timestamp in DB
			network_upgrade_timestamp_dbkey := constants.NETWORK_UPGRADE + constants.DB_KEY_SEPARATOR + "timestamp"
			errTSUpdate := crossfireChainStatsView.Set(network_upgrade_timestamp_dbkey, networkUpgradeTimestamp.UnixNano())
			if errTSUpdate != nil {
				return fmt.Errorf("error updating network_upgrade timestamp: %v", errTSUpdate)
			}

			// Update Network upgrade target Blockheight in DB
			network_upgrade_blockheight_dbkey := constants.NETWORK_UPGRADE + constants.DB_KEY_SEPARATOR + "blockheight"
			errBlockheightUpdate := crossfireChainStatsView.Set(network_upgrade_blockheight_dbkey, networkUpgradeBlockheight)

			if errBlockheightUpdate != nil {
				return fmt.Errorf("error updating network_upgrade blockheight: %v", errBlockheightUpdate)
			}

		} else if msgVoteCreated, ok := event.(*event_usecase.MsgVote); ok {
			projection.logger.Debug("handling MsgVote event")

			// Check if proposed after competition has ended
			if blockTime.After(projection.competitionEndTime) {
				return fmt.Errorf("error Competition has already ended")
			}

			// Check if proposed before OR after Phase 2
			if blockTime.Before(projection.phaseTwoStartTime) || blockTime.After(projection.phaseThreeStartTime) {
				return fmt.Errorf("error Ineligible vote as it does not occur in Phase 2")
			}

			// Check if proposal ID does not match the required ID
			if msgVoteCreated.ProposalId != "" && msgVoteCreated.ProposalId != projection.networkUpgradeProposalID {
				return fmt.Errorf("error checking Proposal ID in Vote not matching")
			}

			// Check if Vote is NOT Yes or Abstain
			// TODO: Whether keep VOTE_OPTION_UNSPECIFIED or not?
			if !(strings.ToUpper(msgVoteCreated.Option) == constants.VOTE_OPTION_YES || strings.ToUpper(msgVoteCreated.Option) == constants.VOTE_OPTION_ABSTAIN || strings.ToUpper(msgVoteCreated.Option) == constants.VOTE_OPTION_UNSPECIFIED) {
				return fmt.Errorf("error Ineligible Vote. Casted vote: %s", msgVoteCreated.Option)
			}

			//TODO: Is this assumption correct? How to fetch operatorAddress / consensusAddress
			operatorAddress, errConverting := tmcosmosutils.ValidatorAddressFromPubAddress(projection.validatorAddressPrefix, msgVoteCreated.Voter)

			if errConverting != nil {
				return fmt.Errorf("error In converting voter address to validator address: %v", errConverting)
			}

			errCheckingTask := projection.checkTaskNetworkProposalVote(crossfireValidatorsView, operatorAddress, blockTime)

			if errCheckingTask != nil {
				return fmt.Errorf("error In checking Network proposal vote: %v", errCheckingTask)
			}
			// Update the proposed ID against the voter in Database
			voted_proposal_id_db_key := constants.VOTED_PROPOSAL_ID + constants.DB_KEY_SEPARATOR + msgVoteCreated.Voter

			proposalIdAsInt64, errConversion := strconv.ParseInt(msgVoteCreated.ProposalId, 10, 64)
			if errConversion != nil {
				return fmt.Errorf("error converting ProposalID to int64: %v", errConversion)
			}
			errUpdateValidatorStats := crossfireValidatorStatsView.Set(voted_proposal_id_db_key, proposalIdAsInt64)

			if errUpdateValidatorStats != nil {
				return fmt.Errorf("error Updating ProposalID for the voter: %v", errUpdateValidatorStats)
			}
		} else if msgTransactionCreated, ok := event.(*event_usecase.TransactionCreated); ok {
			projection.logger.Debug("handling TransactionCreated event")

			// Check if proposed after competition has ended
			if blockTime.After(projection.competitionEndTime) {
				return fmt.Errorf("error Competition has already ended")
			}

			// Update the Tx Count
			errUpdateTxCount := projection.updateTxSentCount(crossfireValidatorStatsView, blockTime, msgTransactionCreated)
			if errUpdateTxCount != nil {
				return fmt.Errorf("error Updating tx sent count: %v", errUpdateTxCount)
			}
		}
	}
	return nil
}

// checkTaskSetup checks if node joins before phase 2 and update task_phase_1_node_setup
func (projection *Crossfire) checkTaskSetup(
	crossfireValidatorsView *view.CrossfireValidators,
	operatorAddress string,
	consensusNodeAddress string,
	joinedAtBlockTime utctime.UTCTime,
) error {
	if joinedAtBlockTime.Before(projection.phaseTwoStartTime) {
		if err := crossfireValidatorsView.UpdateTask(
			"task_phase_1_node_setup",
			constants.COMPLETED,
			operatorAddress,
			consensusNodeAddress,
		); err != nil {
			return fmt.Errorf("error updating validator TaskPhase1NodeSetup as completed: %v", err)
		}
	}

	if joinedAtBlockTime.After(projection.phaseTwoStartTime) {
		if err := crossfireValidatorsView.UpdateTask(
			"task_phase_1_node_setup",
			constants.MISSED,
			operatorAddress,
			consensusNodeAddress,
		); err != nil {
			return fmt.Errorf("error updating validator TaskPhase1NodeSetup as missed: %v", err)
		}
	}

	return nil
}

// checkTaskKeepActive checks if a validator has over half of commitments of phase 2
func (projection *Crossfire) checkTaskKeepActive(
	crossfireChainStatsView *view.CrossfireChainStats,
	crossfireValidatorsView *view.CrossfireValidators,
	crossfireValidatorsStatsView *view.CrossfireValidatorsStats,
) error {
	phase2TotalBlockCount, err := crossfireChainStatsView.FindBy(constants.PHASE2_BLOCK_COUNT)
	if err != nil {
		return fmt.Errorf("error getting PHASE2_BLOCK_COUNT: %v", err)
	}

	validators, err := crossfireValidatorsView.List()
	if err != nil {
		return fmt.Errorf("error listing all validators for checkTaskKeepActive: %v", err)
	}

	for _, validator := range validators {
		key := constants.ValidatorCommitmentKey(validator.OperatorAddress, constants.PHASE2_COMMIT)
		validatorPhase2CommitCount, err := crossfireValidatorsStatsView.FindBy(key)
		if err != nil {
			return fmt.Errorf("error find current validator's phase commit count: %v %s", err, validator.OperatorAddress)
		}
		// over 50% of the commitments
		if validatorPhase2CommitCount >= phase2TotalBlockCount/2 {
			if err := crossfireValidatorsView.UpdateTask(
				"task_phase_2_keep_node_active",
				constants.COMPLETED,
				validator.OperatorAddress,
				validator.ConsensusNodeAddress,
			); err != nil {
				return fmt.Errorf("error updating validator task_phase_2_keep_node_active as completed for validator: %v %s", err, validator.OperatorAddress)
			}
		}
	}

	return nil
}

// checkTaskNetworkProposalVote
func (projection *Crossfire) checkTaskNetworkProposalVote(
	crossfireValidatorsView *view.CrossfireValidators,
	voterAddress string,
	txBlockTime utctime.UTCTime,
) error {
	if txBlockTime.Before(projection.phaseThreeStartTime) && txBlockTime.After(projection.phaseTwoStartTime) {
		if err := crossfireValidatorsView.UpdateTaskForOperatorAddress(
			constants.TASK_PHASE_2_PROPOSAL_VOTE_COLUMN_NAME,
			constants.COMPLETED,
			voterAddress,
		); err != nil {
			return fmt.Errorf("error updating validator Phase_2 Task_1 as completed %v", err)
		}
	}

	if txBlockTime.After(projection.phaseThreeStartTime) {
		if err := crossfireValidatorsView.UpdateTaskForOperatorAddress(
			constants.TASK_PHASE_2_PROPOSAL_VOTE_COLUMN_NAME,
			constants.MISSED,
			voterAddress,
		); err != nil {
			return fmt.Errorf("error updating validator Phase_2 Task_1 as missed: %v", err)
		}
	}

	return nil
}

// Update Tx sent count for sender
func (projection *Crossfire) updateTxSentCount(
	crossfireValidatorStatsView *view.CrossfireValidatorsStats,
	blockTime utctime.UTCTime,
	msgTransactionCreated *event_usecase.TransactionCreated,
) error {
	var phaseNumberPrefix string
	if blockTime.After(projection.phaseOneStartTime) && blockTime.Before(projection.phaseTwoStartTime) {
		phaseNumberPrefix = constants.PHASE_1_TX_SENT_PREFIX
	} else if blockTime.After(projection.phaseTwoStartTime) && blockTime.Before(projection.phaseThreeStartTime) {
		phaseNumberPrefix = constants.PHASE_2_TX_SENT_PREFIX
	} else if blockTime.After(projection.phaseThreeStartTime) && blockTime.Before(projection.competitionEndTime) {
		phaseNumberPrefix = constants.PHASE_3_TX_SENT_PREFIX
	}
	for _, sender := range msgTransactionCreated.Senders {

		// Only considering Pubkey address for now
		if sender.Type == constants.TYPE_URL_PUBKEY && sender.MaybeThreshold == nil {

			// Increment count for address as per PHASE
			phaseAddressCountDbKey := phaseNumberPrefix + constants.DB_KEY_SEPARATOR + sender.Pubkeys[0]
			errIncrementing := crossfireValidatorStatsView.IncrementOne(phaseAddressCountDbKey)
			if errIncrementing != nil {
				return fmt.Errorf("error Phase wise tx sent count increment: %v", errIncrementing)
			}

			// Increment TOTAL count for address
			totalAddressCountDbKey := constants.TOTAL_TX_SENT_PREFIX + constants.DB_KEY_SEPARATOR + sender.Pubkeys[0]
			errIncrementingTotal := crossfireValidatorStatsView.IncrementOne(totalAddressCountDbKey)
			if errIncrementingTotal != nil {
				return fmt.Errorf("error Incrementing tx sent count: %v", errIncrementingTotal)
			}

		}
	}
	return nil
}

// Compute Tx Sent Rank for participating validators
func (projection *Crossfire) computeTxSentRank(
	crossfireValidatorStatsView *view.CrossfireValidatorsStats,
	crossfireValidatorView *view.CrossfireValidators,
	blockTime utctime.UTCTime,
) error {
	// Using dummy list for development
	participantsList := []ParticipantDetail{
		{
			OperatorAddress: "tcrocncl14m5a4kxt2e82uqqs5gtqza29dm5wqzyalddug5",
			PrimaryAddress:  "tcro14m5a4kxt2e82uqqs5gtqza29dm5wqzya2jw9sh",
			Moniker:         "myMoniker",
		},
		{
			OperatorAddress: "tcro1khkxmphc7sv0fqrej3rltsslrstud78c0jl6l6",
			PrimaryAddress:  "tcro1khkxmphc7sv0fqrej3rltsslrstud78c0jl6l6",
			Moniker:         "myMoniker1",
		},
	}

	// Get All Tx Count Sorted
	dbParticipantWithCountList, errDbCount := crossfireValidatorStatsView.FindAllBy(constants.TOTAL_TX_SENT_PREFIX)
	if errDbCount != nil {
		return fmt.Errorf("[error] Database Participant With Total Count %w", errDbCount)
	}
	if len(dbParticipantWithCountList) < 1 {
		// No Participants to Rank
		return nil
	}
	rankedParticipants := []RankedParticipant{}

	// Sort With Most Tx Sent First
	sort.SliceStable(dbParticipantWithCountList, func(i, j int) bool {
		return dbParticipantWithCountList[i].Value > dbParticipantWithCountList[j].Value
	})

	var rank int = 1
	for _, dbParticipant := range dbParticipantWithCountList {
		dbParticipantPrimaryAddress := strings.Split(dbParticipant.Key, constants.DB_KEY_SEPARATOR)[1]

		// Check for each Participant in URL
		for _, participant := range participantsList {

			// Check if the primary address match
			if participant.PrimaryAddress == dbParticipantPrimaryAddress {

				// Check if Participant is a Registered Crossfire Validator
				registeredCrossfireValidator, errFindingValidator := crossfireValidatorView.FindBy(view.CrossfireValidatorIdentity{
					MaybeOperatorAddress: &participant.OperatorAddress,
				})
				if errFindingValidator != nil || registeredCrossfireValidator == nil {
					break
				}

				// Add to the RankedParticipants List
				rankedParticipants = append(rankedParticipants, RankedParticipant{
					PrimaryAddress: dbParticipantPrimaryAddress,
					Count:          dbParticipant.Value,
					Rank:           rank,
				})

				// Update Ranks with specific Validator
				errUpdating := crossfireValidatorView.UpdateTxSentRank(rank, participant.PrimaryAddress, participant.OperatorAddress)
				if errUpdating != nil {
					return fmt.Errorf("[error] Updating TX SENT Task Rank %w", errUpdating)
				}
				rank++
			}
		}
	}
	return nil
}

type ParticipantDetail struct {
	OperatorAddress string `json:"operatorAddress"`
	PrimaryAddress  string `json:"primaryAddress"`
	Moniker         string `json:"moniker"`
}
type RankedParticipant struct {
	PrimaryAddress string `json:"primaryAddress"`
	Count          int64  `json:"txSentCount"`
	Rank           int    `json:"rank"`
}<|MERGE_RESOLUTION|>--- conflicted
+++ resolved
@@ -4,13 +4,10 @@
 	"encoding/base64"
 	"errors"
 	"fmt"
-<<<<<<< HEAD
 	"sort"
 	"strconv"
 	"strings"
 
-=======
->>>>>>> 3cb750c9
 	"github.com/crypto-com/chain-indexing/appinterface/projection/crossfire/constants"
 	"github.com/crypto-com/chain-indexing/appinterface/projection/crossfire/view"
 	"github.com/crypto-com/chain-indexing/appinterface/projection/rdbprojectionbase"
@@ -25,7 +22,7 @@
 type Crossfire struct {
 	*rdbprojectionbase.Base
 
-	Client               *HTTPClient
+	Client                   *HTTPClient
 	conNodeAddressPrefix     string
 	validatorAddressPrefix   string
 	phaseOneStartTime        utctime.UTCTime
@@ -50,16 +47,12 @@
 	unixCompetitionEndTime int64,
 	adminAddress string,
 	networkUpgradeProposalID string,
-<<<<<<< HEAD
-	participantsListUrl string,
-=======
 	participantsListURL string,
->>>>>>> 3cb750c9
 ) *Crossfire {
 	return &Crossfire{
 		Base: rdbprojectionbase.NewRDbBase(rdbConn.ToHandle(), "Crossfire"),
 
-		Client:               NewHTTPClient(participantsListURL),
+		Client:                   NewHTTPClient(participantsListURL),
 		conNodeAddressPrefix:     conNodeAddressPrefix,
 		validatorAddressPrefix:   validatorAddressPrefix,
 		phaseOneStartTime:        utctime.FromUnixNano(unixPhaseOneStartTime),
@@ -68,7 +61,7 @@
 		competitionEndTime:       utctime.FromUnixNano(unixCompetitionEndTime),
 		adminAddress:             adminAddress, // TODO: address prefix check
 		networkUpgradeProposalID: networkUpgradeProposalID,
-		participantsListUrl:      participantsListUrl,
+		participantsListUrl:      participantsListURL,
 		rdbConn:                  rdbConn,
 		logger:                   logger,
 	}
@@ -543,17 +536,9 @@
 	blockTime utctime.UTCTime,
 ) error {
 	// Using dummy list for development
-	participantsList := []ParticipantDetail{
-		{
-			OperatorAddress: "tcrocncl14m5a4kxt2e82uqqs5gtqza29dm5wqzyalddug5",
-			PrimaryAddress:  "tcro14m5a4kxt2e82uqqs5gtqza29dm5wqzya2jw9sh",
-			Moniker:         "myMoniker",
-		},
-		{
-			OperatorAddress: "tcro1khkxmphc7sv0fqrej3rltsslrstud78c0jl6l6",
-			PrimaryAddress:  "tcro1khkxmphc7sv0fqrej3rltsslrstud78c0jl6l6",
-			Moniker:         "myMoniker1",
-		},
+	participantsList, errGetRequest := projection.Client.Participants()
+	if errGetRequest != nil {
+		return fmt.Errorf("[error] Getting Participants list %w", errGetRequest)
 	}
 
 	// Get All Tx Count Sorted
@@ -577,7 +562,7 @@
 		dbParticipantPrimaryAddress := strings.Split(dbParticipant.Key, constants.DB_KEY_SEPARATOR)[1]
 
 		// Check for each Participant in URL
-		for _, participant := range participantsList {
+		for _, participant := range *participantsList {
 
 			// Check if the primary address match
 			if participant.PrimaryAddress == dbParticipantPrimaryAddress {
