package view

import (
	"errors"
	"fmt"

	"github.com/crypto-com/chain-indexing/appinterface/rdb"
)

type CrossfireValidatorsStats struct {
	rdbHandle *rdb.Handle
}

const CROSSFIRE_VALIDATOR_STATS_VIEW_TABLENAME = "view_crossfire_validators_stats"

func NewCrossfireValidatorsStats(handle *rdb.Handle) *CrossfireValidatorsStats {
	return &CrossfireValidatorsStats{
		handle,
	}
}

func (view *CrossfireValidatorsStats) Set(key string, value int64) error {
	// UPSERT STATEMENT
	sql, sqlArgs, err := view.rdbHandle.StmtBuilder.
		Insert(CROSSFIRE_VALIDATOR_STATS_VIEW_TABLENAME).
		Columns("key", "value").
		Values(key, value).
		Suffix("ON CONFLICT (key) DO UPDATE SET value = EXCLUDED.value").
		ToSql()
	if err != nil {
		return fmt.Errorf("error building value insertion sql: %v: %w", err, rdb.ErrBuildSQLStmt)
	}

	_, err = view.rdbHandle.Exec(sql, sqlArgs...)

	if err != nil {
		return fmt.Errorf("error inserting value: %v: %w", err, rdb.ErrWrite)
	}

	return nil
}

<<<<<<< HEAD
func (crossfireValidatorsStatsView *CrossfireValidatorsStats) Increment(key string, value int64) error {

	// Postgres UPSERT statement
	sql, sqlArgs, err := crossfireValidatorsStatsView.rdbHandle.StmtBuilder.
		Insert(CROSSFIRE_VALIDATOR_STATS_VIEW_TABLENAME+" AS totals").
		Columns("key", "value").
		Values(key, value).
		Suffix("ON CONFLICT (key) DO UPDATE SET value = totals.value + EXCLUDED.value").
		ToSql()
	if err != nil {
		return fmt.Errorf("error building value insertion sql: %v: %w", err, rdb.ErrBuildSQLStmt)
	}

	_, err = crossfireValidatorsStatsView.rdbHandle.Exec(sql, sqlArgs...)

	if err != nil {
		return fmt.Errorf("error inserting value: %v: %w", err, rdb.ErrWrite)
	}

	return nil
}

func (crossfireValidatorsStatsView *CrossfireValidatorsStats) FindBy(key string) (int64, error) {
	sql, sqlArgs, err := crossfireValidatorsStatsView.rdbHandle.StmtBuilder.Select(
=======
func (view *CrossfireValidatorsStats) FindBy(key string) (int64, error) {
	sql, sqlArgs, err := view.rdbHandle.StmtBuilder.Select(
>>>>>>> c2f9684b
		"value",
	).From(
		CROSSFIRE_VALIDATOR_STATS_VIEW_TABLENAME,
	).Where(
		"key = ?", key,
	).ToSql()
	if err != nil {
		return 0, fmt.Errorf("error preparing key selection SQL: %v", err)
	}

	var value int64
	if err := view.rdbHandle.QueryRow(sql, sqlArgs...).Scan(&value); err != nil {
		if errors.Is(err, rdb.ErrNoRows) {
			return 0, nil
		}
		return 0, fmt.Errorf("error getting key: %v", err)
	}

	return value, nil
}

func (view *CrossfireValidatorsStats) IncrementOne(key string) error {
	value, err := view.FindBy(key)
	if err != nil {
		return fmt.Errorf("error getting value for %v: %v", key, err)
	}

	err = view.Set(key, value + 1)
	if err != nil {
		return fmt.Errorf("error setting increment for %v: %v", key, err)
	}

	return nil
}

type CrossfireValidatorsStatsRow struct {
	Key   string
	Value int64
}<|MERGE_RESOLUTION|>--- conflicted
+++ resolved
@@ -40,35 +40,8 @@
 	return nil
 }
 
-<<<<<<< HEAD
-func (crossfireValidatorsStatsView *CrossfireValidatorsStats) Increment(key string, value int64) error {
-
-	// Postgres UPSERT statement
-	sql, sqlArgs, err := crossfireValidatorsStatsView.rdbHandle.StmtBuilder.
-		Insert(CROSSFIRE_VALIDATOR_STATS_VIEW_TABLENAME+" AS totals").
-		Columns("key", "value").
-		Values(key, value).
-		Suffix("ON CONFLICT (key) DO UPDATE SET value = totals.value + EXCLUDED.value").
-		ToSql()
-	if err != nil {
-		return fmt.Errorf("error building value insertion sql: %v: %w", err, rdb.ErrBuildSQLStmt)
-	}
-
-	_, err = crossfireValidatorsStatsView.rdbHandle.Exec(sql, sqlArgs...)
-
-	if err != nil {
-		return fmt.Errorf("error inserting value: %v: %w", err, rdb.ErrWrite)
-	}
-
-	return nil
-}
-
-func (crossfireValidatorsStatsView *CrossfireValidatorsStats) FindBy(key string) (int64, error) {
-	sql, sqlArgs, err := crossfireValidatorsStatsView.rdbHandle.StmtBuilder.Select(
-=======
 func (view *CrossfireValidatorsStats) FindBy(key string) (int64, error) {
 	sql, sqlArgs, err := view.rdbHandle.StmtBuilder.Select(
->>>>>>> c2f9684b
 		"value",
 	).From(
 		CROSSFIRE_VALIDATOR_STATS_VIEW_TABLENAME,
@@ -96,7 +69,7 @@
 		return fmt.Errorf("error getting value for %v: %v", key, err)
 	}
 
-	err = view.Set(key, value + 1)
+	err = view.Set(key, value+1)
 	if err != nil {
 		return fmt.Errorf("error setting increment for %v: %v", key, err)
 	}
