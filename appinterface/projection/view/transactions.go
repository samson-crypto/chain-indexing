--- conflicted
+++ resolved
@@ -256,7 +256,23 @@
 	return transactions, paginationResult, nil
 }
 
-<<<<<<< HEAD
+func (view *BlockTransactions) Count() (int, error) {
+	sql, _, err := view.rdb.StmtBuilder.Select("COUNT(1)").From(
+		"view_transactions",
+	).ToSql()
+	if err != nil {
+		return 0, fmt.Errorf("error building transactions count selection sql: %v", err)
+	}
+
+	result := view.rdb.QueryRow(sql)
+	var count int
+	if err := result.Scan(&count); err != nil {
+		return 0, fmt.Errorf("error scanning transactions count selection query: %v", err)
+	}
+
+	return count, nil
+}
+
 type TransactionRow struct {
 	BlockHeight   int64                   `json:"blockHeight"`
 	BlockHash     string                  `json:"blockHash"`
@@ -273,41 +289,6 @@
 	Memo          string                  `json:"memo"`
 	TimeoutHeight int64                   `json:"timeoutHeight"`
 	Messages      []TransactionRowMessage `json:"messages"`
-=======
-func (view *Transactions) Count() (int, error) {
-	sql, _, err := view.rdb.StmtBuilder.Select("COUNT(1)").From(
-		"view_transactions",
-	).ToSql()
-	if err != nil {
-		return 0, fmt.Errorf("error building transactions count selection sql: %v", err)
-	}
-
-	result := view.rdb.QueryRow(sql)
-	var count int
-	if err := result.Scan(&count); err != nil {
-		return 0, fmt.Errorf("error scanning transactions count selection query: %v", err)
-	}
-
-	return count, nil
-}
-
-type Transaction struct {
-	BlockHeight   int64                `json:"blockHeight"`
-	BlockHash     string               `json:"blockHash"`
-	BlockTime     utctime.UTCTime      `json:"blockTime"`
-	Hash          string               `json:"hash"`
-	Success       bool                 `json:"success"`
-	Code          int                  `json:"code"`
-	Log           string               `json:"log"`
-	Fee           coin.Coin            `json:"fee"`
-	FeePayer      string               `json:"feePayer"`
-	FeeGranter    string               `json:"feeGranter"`
-	GasWanted     int                  `json:"gasWanted"`
-	GasUsed       int                  `json:"gasUsed"`
-	Memo          string               `json:"memo"`
-	TimeoutHeight int64                `json:"timeoutHeight"`
-	Messages      []TransactionMessage `json:"messages"`
->>>>>>> 3e8f3839
 }
 
 type TransactionRowMessage struct {
