# Events Documentation
This documentation explains different events supported on the chain-indexing service.

## Understanding an EVENT
 An event is a basic detailed representation of an state change transaction on Crypto.com blockchain. An event will always have the `Base` properties which are:
```go
type Base struct {
	EventName    string `json:"name"`
	EventVersion int    `json:"version"`
	BlockHeight  int64  `json:"height"`
	EventUUID    string `json:"uuid"`
}
```
where  
* `name` : Name for the event  
* `version` : Numerical version maintained for the event  
* `height` : Block height of the event  
* `uuid` : Unique ID that is assigned on event creation  

Associated functions with the structure:  
* `Name()` : returns name of the event as `string`  
* `Version()` : returns the event version as `int`  
* `Height()` : returns the height of the block containing the event as `int64`
* `UUID()` : returns the unique event ID as `string`  

Before going further let's first understand [MsgBase](./README.md#MsgBase).

## MsgBase
It extends the `Base` object by enriching it with other blockchain properties. `MsgBase` consists of a few properties pertaining to a blockchain event. Refer to below structure:

```go
type MsgBase struct {
	event.Base

	MsgName   string `json:"msgName"`
	MsgTxHash string `json:"txHash"`
	MsgIndex  int    `json:"msgIndex"`
}
```
where  
* `event.Base` : `Base` properties as explained [here](./README.md#Understanding-an-EVENT)  
* `msgName` : `msg*` of the Crypto.com blockchain such as `MsgSend` or `MsgCreateValidator` etc.  
* `txHash` : Blockchain TxID for the transaction containing the event  
* `msgIndex` : Corresponding index of the `Msg*` inside the `tx.Body.Messages` list  

In addition to the above there are different methods available which can be described as below:  
* `MsgType()` : returns `msgName` as `string`  
* `TxHash()` : returns `txHash` as `string`  
* `TxSuccess()` : returns `true` if the transaction is successful or else `false`  
* `eventName(msgName string, txSuccess bool)` : returns the concatenated eventName as `string`  


## Categories
- [Bank](./bank)
<<<<<<< HEAD
- [Staking](./staking)
- Distribution
=======
- Staking
- [Distribution](./distribution)
>>>>>>> d2188587
- Genesis
- [Governance](./governance)
- Validator
- Slashing<|MERGE_RESOLUTION|>--- conflicted
+++ resolved
@@ -52,13 +52,10 @@
 
 ## Categories
 - [Bank](./bank)
-<<<<<<< HEAD
 - [Staking](./staking)
 - Distribution
-=======
 - Staking
 - [Distribution](./distribution)
->>>>>>> d2188587
 - Genesis
 - [Governance](./governance)
 - Validator
