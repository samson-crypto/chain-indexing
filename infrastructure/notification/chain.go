package notification

import (
	"github.com/crypto-com/chainindex/usecase/model"
)

type BlockNotification struct {
	Height   int64
	Block    *model.Block
	RawBlock *model.RawBlock
}

<<<<<<< HEAD
// TODO: add block results notification
// Defines the notification name and payload here
const (
	NOTIF_TENDERMINT_BLOCK = "TENDERMINT_BLOCK"
	NOTIF_CURRBLOCK_DONE   = "CURRBLOCK_DONE"
)

type BlockNotifPayload struct {
	*model.Block
	*model.RawBlock
}

func NewBlockNotif(block *model.Block, rawBlock *model.RawBlock) *feed.Notification {
	// Prepare notification payload and dispatch
	data := BlockNotifPayload{
		block,
		rawBlock,
	}
	return NewNotif(NOTIF_TENDERMINT_BLOCK, data)
}

func NewCurrBlockDoneNotif() *feed.Notification {
	return NewNotif(NOTIF_CURRBLOCK_DONE, struct{}{})
}

func NewNotif(name string, data interface{}) *feed.Notification {
	return &feed.Notification{
		Name:    name,
		Payload: data,
	}
}
=======
func NewBlockNotification(height int64, block *model.Block, rawBlock *model.RawBlock) *BlockNotification {
	return &BlockNotification{
		Height:   height,
		Block:    block,
		RawBlock: rawBlock,
	}
}
>>>>>>> 42d81f8f
<|MERGE_RESOLUTION|>--- conflicted
+++ resolved
@@ -10,44 +10,10 @@
 	RawBlock *model.RawBlock
 }
 
-<<<<<<< HEAD
-// TODO: add block results notification
-// Defines the notification name and payload here
-const (
-	NOTIF_TENDERMINT_BLOCK = "TENDERMINT_BLOCK"
-	NOTIF_CURRBLOCK_DONE   = "CURRBLOCK_DONE"
-)
-
-type BlockNotifPayload struct {
-	*model.Block
-	*model.RawBlock
-}
-
-func NewBlockNotif(block *model.Block, rawBlock *model.RawBlock) *feed.Notification {
-	// Prepare notification payload and dispatch
-	data := BlockNotifPayload{
-		block,
-		rawBlock,
-	}
-	return NewNotif(NOTIF_TENDERMINT_BLOCK, data)
-}
-
-func NewCurrBlockDoneNotif() *feed.Notification {
-	return NewNotif(NOTIF_CURRBLOCK_DONE, struct{}{})
-}
-
-func NewNotif(name string, data interface{}) *feed.Notification {
-	return &feed.Notification{
-		Name:    name,
-		Payload: data,
-	}
-}
-=======
 func NewBlockNotification(height int64, block *model.Block, rawBlock *model.RawBlock) *BlockNotification {
 	return &BlockNotification{
 		Height:   height,
 		Block:    block,
 		RawBlock: rawBlock,
 	}
-}
->>>>>>> 42d81f8f
+}