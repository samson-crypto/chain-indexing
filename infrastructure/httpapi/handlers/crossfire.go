--- conflicted
+++ resolved
@@ -78,12 +78,11 @@
 	var finalList = make([]CrossfireValidatorDetails, 0)
 
 	for _, participantRemote := range *participantList {
-
 		if idx, ok := dbParticipantsMap[participantRemote.OperatorAddress]; !ok {
 			defaultValidator := getDefaultCrossfireValidatorDetailsResponse(participantRemote)
 			finalList = append(finalList, defaultValidator)
 		} else {
-			validatorStats, err := handler.getValidatorStats(participantRemote.OperatorAddress, crossfireValidatorsDB[idx])
+			validatorStats, err := handler.getValidatorStats(participantRemote.OperatorAddress, participantRemote.PrimaryAddress, crossfireValidatorsDB[idx])
 			if err != nil {
 				continue
 			}
@@ -93,7 +92,7 @@
 				Moniker:                    crossfireValidatorsDB[idx].Moniker,
 				TaskSetup:                  crossfireValidatorsDB[idx].TaskPhase1NodeSetup,
 				TaskKeepActive:             crossfireValidatorsDB[idx].TaskPhase2KeepNodeActive,
-				TaskProposalVote:           validatorStats.TaskVote,
+				TaskProposalVote:           validatorStats.taskVote,
 				TaskNetworkUpgrade:         crossfireValidatorsDB[idx].TaskPhase2NetworkUpgrade,
 				RankPhase1n2CommitmentRank: crossfireValidatorsDB[idx].RankTaskPhase1n2CommitmentCount,
 				RankPhase3CommitmentRank:   crossfireValidatorsDB[idx].RankTaskPhase3CommitmentCount,
@@ -108,7 +107,7 @@
 	httpapi.Success(ctx, finalList)
 }
 
-func (handler *Crossfire) getValidatorStats(operatorAddress string, dbValidator crossfire_validator_view.CrossfireValidatorRow) (ValidatorStats, error) {
+func (handler *Crossfire) getValidatorStats(operatorAddress string, primaryAddress string, dbValidator crossfire_validator_view.CrossfireValidatorRow) (ValidatorStats, error) {
 	// Fetch Validator Stats
 	key := fmt.Sprintf("%s%s", "%", operatorAddress)
 	validatorStatRows, err := handler.crossfireValidatorsStatsView.FindAllLike(key)
@@ -116,44 +115,57 @@
 		return ValidatorStats{}, fmt.Errorf("[error-crossfire] Fetching Validator Stats, %v", err)
 	}
 
+	// Fetch Primary Address
+	keyPrimary := fmt.Sprintf("%s%s", "%", primaryAddress)
+	primaryAddressStatRows, err := handler.crossfireValidatorsStatsView.FindAllLike(keyPrimary)
+	if err != nil {
+		return ValidatorStats{}, fmt.Errorf("[error-crossfire] Fetching Primary Address Stats, %v", err)
+	}
+
 	var finalValidatorStats ValidatorStats
+	finalValidatorStats.JoinedAtBlockHeight = dbValidator.JoinedAtBlockHeight
+	finalValidatorStats.JoinedAtTimestamp = dbValidator.JoinedAtBlockTime
+
 	for _, validatorStatRow := range validatorStatRows {
-		finalValidatorStats.JoinedAtBlockHeight = dbValidator.JoinedAtBlockHeight
-		finalValidatorStats.JoinedAtTimestamp = dbValidator.JoinedAtBlockTime
 
 		switch strings.Split(validatorStatRow.Key, crossfire_constants.DB_KEY_SEPARATOR)[0] {
-		case crossfire_constants.TOTAL_TX_SENT_PREFIX:
-			finalValidatorStats.TotalTxSent = validatorStatRow.Value
-		case crossfire_constants.PHASE_1_TX_SENT_PREFIX:
-			finalValidatorStats.TxSentPhase1 = validatorStatRow.Value
-		case crossfire_constants.PHASE_2_TX_SENT_PREFIX:
-			finalValidatorStats.TxSentPhase2 = validatorStatRow.Value
-		case crossfire_constants.PHASE_3_TX_SENT_PREFIX:
-			finalValidatorStats.TxSentPhase3 = validatorStatRow.Value
 		case crossfire_constants.PHASE_3_COMMIT_PREFIX:
 			finalValidatorStats.CommitCountPhase3 = validatorStatRow.Value
 		case crossfire_constants.PHASE_2_COMMIT_PREFIX:
 			finalValidatorStats.CommitCountPhase2 = validatorStatRow.Value
 		case crossfire_constants.PHASE_1N2_COMMIT_PREFIX:
 			finalValidatorStats.CommitCountPhase1n2 = validatorStatRow.Value
-<<<<<<< HEAD
+		default:
+			break
+		}
+	}
+
+	for _, primaryAddressStatRow := range primaryAddressStatRows {
+
+		switch strings.Split(primaryAddressStatRow.Key, crossfire_constants.DB_KEY_SEPARATOR)[0] {
+		case crossfire_constants.TOTAL_TX_SENT_PREFIX:
+			finalValidatorStats.TotalTxSent = primaryAddressStatRow.Value
+		case crossfire_constants.PHASE_1_TX_SENT_PREFIX:
+			finalValidatorStats.TxSentPhase1 = primaryAddressStatRow.Value
+		case crossfire_constants.PHASE_2_TX_SENT_PREFIX:
+			finalValidatorStats.TxSentPhase2 = primaryAddressStatRow.Value
+		case crossfire_constants.PHASE_3_TX_SENT_PREFIX:
+			finalValidatorStats.TxSentPhase3 = primaryAddressStatRow.Value
 		case crossfire_constants.JACKPOT_1_TX_SENT_PREFIX:
-			finalValidatorStats.JackpotTxCountWeek1 = validatorStatRow.Value
+			finalValidatorStats.JackpotTxCountWeek1 = primaryAddressStatRow.Value
 		case crossfire_constants.JACKPOT_2_TX_SENT_PREFIX:
-			finalValidatorStats.JackpotTxCountWeek2 = validatorStatRow.Value
+			finalValidatorStats.JackpotTxCountWeek2 = primaryAddressStatRow.Value
 		case crossfire_constants.JACKPOT_3_TX_SENT_PREFIX:
-			finalValidatorStats.JackpotTxCountWeek3 = validatorStatRow.Value
+			finalValidatorStats.JackpotTxCountWeek3 = primaryAddressStatRow.Value
 		case crossfire_constants.JACKPOT_4_TX_SENT_PREFIX:
-			finalValidatorStats.JackpotTxCountWeek4 = validatorStatRow.Value
-=======
+			finalValidatorStats.JackpotTxCountWeek4 = primaryAddressStatRow.Value
 		case crossfire_constants.VOTED_PROPOSAL_ID:
 			{
-				finalValidatorStats.TaskVote = crossfire_constants.INCOMPLETED
-				if validatorStatRow.Value > 0 {
-					finalValidatorStats.TaskVote = crossfire_constants.COMPLETED
+				finalValidatorStats.taskVote = crossfire_constants.INCOMPLETED
+				if primaryAddressStatRow.Value > 0 {
+					finalValidatorStats.taskVote = crossfire_constants.COMPLETED
 				}
 			}
->>>>>>> 19e569dd
 		default:
 			break
 		}
@@ -194,20 +206,20 @@
 
 // ValidatorStats Validator statistics
 type ValidatorStats struct {
-	TotalTxSent         int64           `json:"totalTxSent"`
-	TxSentPhase1        int64           `json:"txSentPhase1"`
-	TxSentPhase2        int64           `json:"txSentPhase2"`
-	TxSentPhase3        int64           `json:"txSentPhase3"`
-	CommitCountPhase1n2 int64           `json:"commitCountPhase1n2"`
-	CommitCountPhase2   int64           `json:"commitCountPhase2"`
-	CommitCountPhase3   int64           `json:"commitCountPhase3"`
-	JackpotTxCountWeek1 int64           `json:"jackpotTxCountWeek1"`
-	JackpotTxCountWeek2 int64           `json:"jackpotTxCountWeek2"`
-	JackpotTxCountWeek3 int64           `json:"jackpotTxCountWeek3"`
-	JackpotTxCountWeek4 int64           `json:"jackpotTxCountWeek4"`
-	JoinedAtBlockHeight int64           `json:"joinedAtBlockHeight"`
-	JoinedAtTimestamp   utctime.UTCTime `json:"joinedAtTimestamp"`
-	TaskVote            crossfire_constants.TaskStatus
+	TotalTxSent         int64                          `json:"totalTxSent"`
+	TxSentPhase1        int64                          `json:"txSentPhase1"`
+	TxSentPhase2        int64                          `json:"txSentPhase2"`
+	TxSentPhase3        int64                          `json:"txSentPhase3"`
+	CommitCountPhase1n2 int64                          `json:"commitCountPhase1n2"`
+	CommitCountPhase2   int64                          `json:"commitCountPhase2"`
+	CommitCountPhase3   int64                          `json:"commitCountPhase3"`
+	JackpotTxCountWeek1 int64                          `json:"jackpotTxCountWeek1"`
+	JackpotTxCountWeek2 int64                          `json:"jackpotTxCountWeek2"`
+	JackpotTxCountWeek3 int64                          `json:"jackpotTxCountWeek3"`
+	JackpotTxCountWeek4 int64                          `json:"jackpotTxCountWeek4"`
+	JoinedAtBlockHeight int64                          `json:"joinedAtBlockHeight"`
+	JoinedAtTimestamp   utctime.UTCTime                `json:"joinedAtTimestamp"`
+	taskVote            crossfire_constants.TaskStatus `default:"Incompleted" json:"-"`
 }
 
 // CrossfireValidatorDetails response object
