--- conflicted
+++ resolved
@@ -340,12 +340,8 @@
 				Status:                  status,
 				Jailed:                  false,
 				JoinedAtBlockHeight:     blockHeight,
-<<<<<<< HEAD
-				Power:                   msgCreateValidatorEvent.Amount.Amount.Mul(coin.NewInt(100)).String(),
-=======
 				// TODO:  https://github.com/cosmos/cosmos-sdk/pull/8505
 				Power:                   msgCreateValidatorEvent.Amount.Amount.QuoRaw(1000000).String(),
->>>>>>> 0bbd7eb0
 				Moniker:                 msgCreateValidatorEvent.Description.Moniker,
 				Identity:                msgCreateValidatorEvent.Description.Identity,
 				Website:                 msgCreateValidatorEvent.Description.Website,
