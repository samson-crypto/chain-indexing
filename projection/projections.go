--- conflicted
+++ resolved
@@ -69,7 +69,6 @@
 	Logger  applogger.Logger
 	RdbConn rdb.Conn
 
-<<<<<<< HEAD
 	CosmosAppClient        cosmosapp.Client
 	ConsNodeAddressPrefix  string
 	ValidatorAddressPrefix string
@@ -88,9 +87,4 @@
 	AdminAddress             string
 	NetworkUpgradeProposalID string
 	ParticipantsListURL      string
-=======
-	CosmosAppClient       cosmosapp.Client
-	AccountAddressPrefix  string
-	ConsNodeAddressPrefix string
->>>>>>> 593e227a
 }